--- conflicted
+++ resolved
@@ -6,13 +6,6 @@
 [![codecov](https://codecov.io/gh/XciD/loxone-ws/branch/master/graph/badge.svg)](https://codecov.io/gh/XciD/loxone-ws)
 
 
-TODO
-<<<<<<< HEAD
   - ~~Loxone DNS~~
   - ~~Download Socket~~
-  - ~~Version Check~~
-=======
-  - Loxone DNS
-  - Download Socket
-  - Version Check 
->>>>>>> 09f62d4f
+  - ~~Version Check~~